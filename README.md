--- conflicted
+++ resolved
@@ -8,11 +8,8 @@
 - (current one) [In situ Structural Biology Group](https://www.mdc-berlin.de/kudryashev) at the [MDCMM (Max Delbrück Center of Molecular Medicine)](https://www.mdc-berlin.de) in Berlin, Germany.
 
 ## Documentation
-<<<<<<< HEAD
+
 Information on the installation, setup and usage as well as tutorials and example results can be found in the corresponding [wiki](https://github.com/KudryashevLab/TomoBEAR/wiki).
-=======
-Information on the installation, setup and usage can be found on [TomoBEAR wiki page](https://github.com/KudryashevLab/TomoBEAR/wiki).
->>>>>>> 3e0636bb
 
 ## Repository structure
 User branches:
@@ -24,11 +21,8 @@
 In the future we are planning to introduce wiki versioning as well, stay tuned!
 
 ## Pipeline structure
-<<<<<<< HEAD
+
 In the following picture you can see a flow chart which visualizes which steps `TomoBEAR` will and can do for you in an automated and parallel manner. `TomoBEAR` supports workstations and single interactive nodes with GPUs on the comuting clusters at the moment. We are also working towards enabling the support of computer clusters through a queue manager like SLURM or SGE (Sun Grid Engine).
-=======
-In the following picture you can see a flow chart which visualizes which steps `TomoBEAR` will and can do for you in an automated and parallel manner. `TomoBEAR` supports single nodes with GPUs and also some high-performance copmuter clusters.
->>>>>>> 3e0636bb
 
 Note that it is not needed to start from raw data but you can also use already assembled tilt stacks if you provide the angular information.
 
